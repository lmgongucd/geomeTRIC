--- conflicted
+++ resolved
@@ -285,9 +285,10 @@
             self.stored_calcs[coord_hash] = {'coords':coords, 'result':result}
         return result
 
-    def link_scratch(self, src, dest):
-        """ Create a symlink from src to dest scratch folder. 
-        If not implemented, do nothing."""
+    def read_wq_new(self, coords, dirname):
+        raise NotImplementedError("Work Queue is not implemented for this class")
+
+    def number_output(self, dirname, calcNum):
         return
 
 class Blank(Engine):
@@ -434,22 +435,8 @@
         # Run TeraChem
         subprocess.check_call('terachem run.in > run.out', cwd=dirname, shell=True)
         # Extract energy and gradient
-<<<<<<< HEAD
-        try:
-            subprocess.call("awk '/FINAL ENERGY/ {p=$3} /Correlation Energy/ {p+=$5} /FINAL Target State Energy/ {p=$5} END {printf \"%.10f\\n\", p}' run.out > energy.txt", cwd=dirname, shell=True)
-            subprocess.call("awk '/Gradient units are Hartree/,/Net gradient|Point charge part/ {if ($1 ~ /^-?[0-9]/) {print}}' run.out > grad.txt", cwd=dirname, shell=True)
-            subprocess.call("awk 'BEGIN {s=0} /SPIN S-SQUARED/ {s=$3} END {printf \"%.6f\\n\", s}' run.out > s-squared.txt", cwd=dirname, shell=True)
-            energy = float(open(os.path.join(dirname,'energy.txt')).readlines()[0].strip())
-            na = len(self.qmindices) if self.qmmm else self.M.na
-            gradient = np.loadtxt(os.path.join(dirname,'grad.txt'))[:na].flatten()
-            s2 = float(open(os.path.join(dirname,'s-squared.txt')).readlines()[0].strip())
-        except (OSError, IOError, RuntimeError, subprocess.CalledProcessError):
-            raise TeraChemEngineError
-        return {'energy':energy, 'gradient':gradient, 's2':s2}
-=======
         result = self.read_result(dirname)
         return result
->>>>>>> 3370a026
 
     def calc_wq_new(self, coords, dirname):
         wq = getWorkQueue()
@@ -491,29 +478,20 @@
         shutil.copy2(os.path.join(dirname,start_xyz), os.path.join(dirname,'start_%03i.%s' % (calcNum, os.path.splitext(start_xyz)[1])))
         shutil.copy2(os.path.join(dirname,'run.out'), os.path.join(dirname,'run_%03i.out' % calcNum))
 
-    def read_result(self, dirname):
+    def read_wq_new(self, coords, dirname):
         # Extract energy and gradient
-<<<<<<< HEAD
-        subprocess.call("awk '/FINAL ENERGY/ {p=$3} /Correlation Energy/ {p+=$5} /FINAL Target State Energy/ {p=$5} END {printf \"%.10f\\n\", p}' run.out > energy.txt", cwd=dirname, shell=True)
-        subprocess.call("awk '/Gradient units are Hartree/,/Net gradient|Point charge part/ {if ($1 ~ /^-?[0-9]/) {print}}' run.out > grad.txt", cwd=dirname, shell=True)
-        subprocess.call("awk 'BEGIN {s=0} /SPIN S-SQUARED/ {s=$3} END {printf \"%.6f\\n\", s}' run.out > s-squared.txt", cwd=dirname, shell=True)
-        energy = float(open(os.path.join(dirname,'energy.txt')).readlines()[0].strip())
-        na = len(self.qmindices) if self.qmmm else self.M.na
-        gradient = np.loadtxt(os.path.join(dirname,'grad.txt'))[:na].flatten()
-        s2 = float(open(os.path.join(dirname,'s-squared.txt')).readlines()[0].strip())
-=======
         try:
             # LPW note: Using python to call awk is not ideal and would take a bit of elbow grease to fix in the future.
             subprocess.call("awk '/FINAL ENERGY/ {p=$3} /Correlation Energy/ {p+=$5} /FINAL Target State Energy/ {p=$5} END {printf \"%.10f\\n\", p}' run.out > energy.txt", cwd=dirname, shell=True)
-            subprocess.call("awk '/Gradient units are Hartree/,/Net gradient/ {if ($1 ~ /^-?[0-9]/) {print}}' run.out > grad.txt", cwd=dirname, shell=True)
+            subprocess.call("awk '/Gradient units are Hartree/,/Net gradient|Point charge part/ {if ($1 ~ /^-?[0-9]/) {print}}' run.out > grad.txt", cwd=dirname, shell=True)
             subprocess.call("awk 'BEGIN {s=0} /SPIN S-SQUARED/ {s=$3} END {printf \"%.6f\\n\", s}' run.out > s-squared.txt", cwd=dirname, shell=True)
             energy = float(open(os.path.join(dirname,'energy.txt')).readlines()[0].strip())
-            gradient = np.loadtxt(os.path.join(dirname,'grad.txt')).flatten()
+            na = len(self.qmindices) if self.qmmm else self.M.na
+            gradient = np.loadtxt(os.path.join(dirname,'grad.txt'))[:na].flatten()
             s2 = float(open(os.path.join(dirname,'s-squared.txt')).readlines()[0].strip())
             assert gradient.shape[0] == self.M.na*3
         except (OSError, IOError, RuntimeError, subprocess.CalledProcessError):
             raise TeraChemEngineError
->>>>>>> 3370a026
         return {'energy':energy, 'gradient':gradient, 's2':s2}
 
     def link_scratch(self, src, dest):
