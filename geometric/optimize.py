from __future__ import print_function, division

import argparse
import itertools
import os
import shutil
import sys

import numpy as np

from .engine import set_tcenv, load_tcin, TeraChem, Psi4, QChem, Gromacs, Molpro, QCEngineAPI
from .internal import *
from .molecule import Molecule, Elements
from .nifty import row, col, flat, invert_svd, uncommadash, isint, bohr2ang, ang2bohr
from .rotate import get_rot, sorted_eigh, calc_fac_dfac


def RebuildHessian(IC, H0, coord_seq, grad_seq, params):
    """
    Rebuild the Hessian after making a change to the internal coordinate system.

    Parameters
    ----------
    IC : InternalCoordinates
        Object describing the internal coordinate system
    H0 : np.ndarray
        N_ic x N_ic square matrix containing the guess Hessian
    coord_seq : list
        List of N_atom x 3 Cartesian coordinates in atomic units
    grad_seq : list
        List of N_atom x 3 Cartesian gradients in atomic units
    params : OptParams object
        Uses trust, epsilon, and reset
        trust : Only recover using previous geometries within the trust radius
        epsilon : Small eigenvalue threshold
        reset : Revert to the guess Hessian if eigenvalues smaller than threshold

    Returns
    -------
    np.ndarray
        Internal coordinate Hessian updated with series of internal coordinate gradients
    """
    Na = len(coord_seq[0])/3
    history = 0
    for i in range(2, len(coord_seq)+1):
        disp = bohr2ang*(coord_seq[-i]-coord_seq[-1])
        rmsd = np.sqrt(np.sum(disp**2)/Na)
        if rmsd > params.trust: break
        history += 1
    if history < 1:
        return H0.copy()
    print("Rebuilding Hessian using %i gradients" % history)
    y_seq = [IC.calculate(i) for i in coord_seq[-history-1:]]
    g_seq = [IC.calcGrad(i, j) for i, j in zip(coord_seq[-history-1:],grad_seq[-history-1:])]
    Yprev = y_seq[0]
    Gprev = g_seq[0]
    H = H0.copy()
    for i in range(1, len(y_seq)):
        Y = y_seq[i]
        G = g_seq[i]
        Yprev = y_seq[i-1]
        Gprev = g_seq[i-1]
        Dy   = col(Y - Yprev)
        Dg   = col(G - Gprev)
        Mat1 = (Dg*Dg.T)/(Dg.T*Dy)[0,0]
        Mat2 = ((H*Dy)*(H*Dy).T)/(Dy.T*H*Dy)[0,0]
        Hstor = H.copy()
        H += Mat1-Mat2
    if np.min(np.linalg.eigh(H)[0]) < params.epsilon and params.reset:
        print("Eigenvalues below %.4e (%.4e) - returning guess" % (params.epsilon, np.min(np.linalg.eigh(H)[0])))
        return H0.copy()
    return H

def calc_drms_dmax(Xnew, Xold, align=True):
    """
    Align and calculate the RMSD for two geometries.

    Xnew : np.ndarray
        First set of coordinates as a flat array in a.u.
    Xold : np.ndarray
        Second set of coordinates as a flat array in a.u.
    align : bool
        Align before calculating RMSD or no?

    Returns
    -------
    float, float
        RMS and maximum displacements in Angstrom
    """
    # Shift to the origin
    Xold = Xold.copy().reshape(-1, 3)
    Xold -= np.mean(Xold, axis=0)
    Xnew = Xnew.copy().reshape(-1, 3)
    Xnew -= np.mean(Xnew, axis=0)
    # Obtain the rotation
    if align:
        U = get_rot(Xnew, Xold)
        Xrot = np.array((U*np.matrix(Xnew).T).T).flatten()
        Xold = np.array(Xold).flatten()
        displacement = np.sqrt(np.sum((((Xrot-Xold)*bohr2ang).reshape(-1,3))**2, axis=1))
    else:
        displacement = np.sqrt(np.sum((((Xnew-Xold)*bohr2ang).reshape(-1,3))**2, axis=1))
    rms_displacement = np.sqrt(np.mean(displacement**2))
    max_displacement = np.max(displacement)
    return rms_displacement, max_displacement

def getCartesianNorm(X, dy, IC, enforce=False, verbose=False):
    """
    Get the norm of the optimization step in Cartesian coordinates.

    Parameters
    ----------
    X : np.ndarray
        Nx3 array of Cartesian coordinates in atomic units
    dy : np.ndarray
        N_ic array of internal coordinate displacements
    IC : InternalCoordinates
        Object describing the internal coordinate system
    enforce : bool
        Enforce constraints in the internal coordinate system
    verbose : bool
        Print diagnostic messages

    Returns
    -------
    float
        The RMSD between the updated and original Cartesian coordinates
    """
    # Displacement of each atom in Angstrom
    if IC.haveConstraints() and enforce:
        Xnew = IC.newCartesian_withConstraint(X, dy, verbose=verbose)
    else:
        Xnew = IC.newCartesian(X, dy, verbose=verbose)
    rmsd, maxd = calc_drms_dmax(Xnew, X)
    return rmsd

def between(s, a, b):
    if a < b:
        return s > a and s < b
    elif a > b:
        return s > b and s < a
    else:
        raise RuntimeError('a and b must be different')

def brent_wiki(f, a, b, rel, cvg=0.1, obj=None, verbose=False):
    """
    Brent's method for finding the root of a function.

    Parameters
    ----------
    f : function
        The function containing the root to be found
    a : float
        One side of the "bracket" to start finding the root
    b : float
        The other side of the "bracket"
    rel : float
        The denominator used to calculate the fractional error (in our case, the trust radius)
    cvg : float
        The convergence threshold for the relative error
    obj : object
        Object associated with the function that we may communicate with if desired
    verbose : bool
        Print diagnostic messages

    Returns
    -------
    float
        The location of the root
    """
    fa = f(a)
    fb = f(b)
    if fa*fb > 0:
        raise RuntimeError('Not bracketed')
    if np.abs(fa) < np.abs(fb):
        # Swap if |f(a)| < |f(b)|
        a, b = b, a
        fa, fb = fb, fa
    # Set c to a
    c = a
    fc = fa
    mflag = True
    delta = 1e-6
    epsilon = min(0.01, 1e-2*np.abs(a-b))
    if obj is not None: obj.brentFailed = False
    while True:
        if fa != fc and fb != fc:
            # Inverse quadratic interpolation
            s = a*fb*fc/((fa-fb)*(fa-fc))
            s += b*fa*fc/((fb-fa)*(fb-fc))
            s += c*fa*fb/((fc-fa)*(fc-fb))
        else:
            # Secant method
            s = b-fb*(b-a)/(fb-fa)
        # Evaluate conditions
        condition1 = not between(s, (3*a+b)/4, b)
        condition2 = mflag and (np.abs(s-b) >= np.abs(b-c)/2)
        condition3 = (not mflag) and (np.abs(s-b) >= np.abs(c-d)/2)
        condition4 = mflag and (np.abs(b-c) < delta)
        condition5 = (not mflag) and (np.abs(c-d) < delta)
        if any([condition1, condition2, condition3, condition4, condition5]):
            # Bisection method
            s = (a+b)/2
            mflag = True
        else:
            mflag = False
        # Calculate f(s)
        fs = f(s)
        # print a, s, b, fs, rel, cvg
        # Successful convergence
        if np.abs(fs/rel) <= cvg:
            return s
        # Convergence failure - interval becomes
        # smaller than threshold
        if np.abs(b-a) < epsilon:
            if verbose: print("returning because interval is too small")
            if obj is not None: obj.brentFailed = True
            return s
        # Exit before converging when
        # the function value is positive
        if hasattr(obj, 'from_above'):
            if (obj is not None and obj.from_above) and fs > 0:
                return s
        d = c; fd = fc
        c = b; fc = fb
        if fa*fs < 0:
            b = s; fb = fs
        else:
            a = s; fa = fs
        if np.abs(fa) < np.abs(fb):
            # Swap if |f(a)| < |f(b)|
            a, b = b, a
            fa, fb = fb, fa

def ftest(x):
    answer = (x+3)*(x-1)**2
    print("(x, y) = ", x, answer)
    return answer

def OneDScan(init, final, steps):
    """
    Return a list of N equally spaced values between initial and final.
    This method works with lists of numbers

    Parameters
    ----------
    init : list
        List of numbers to be interpolated
    final : np.ndarray or list
        List of final numbers, must have same shape as "init"
    steps : int
        Number of interpolation steps

    Returns
    -------
    list
        List of lists that interpolate between init and final, including endpoints.
    """
    if len(init) != len(final):
        raise RuntimeError("init and final must have the same length")
    Answer = []
    for j in range(len(init)):
        Answer.append(np.linspace(init[j], final[j], steps))
    Answer = list([list(i) for i in np.array(Answer).T])
    return Answer

def ParseConstraints(molecule, constraints_string):
    """
    Parameters
    ----------
    molecule : Molecule
        Molecule object
    constraints_string : str
        String containing the constraint specification.

    Returns
    -------
    objs : list
        List of primitive internal coordinates corresponding to the constraints
    valgrps : list
        List of lists of constraint values. (There are multiple lists when we are scanning)
    """
    mode = None
    Freezes = []
    # The key in this dictionary is for looking up the following information:
    # 1) The classes for creating the primitive coordinates corresponding to the constraint
    # 2) The number of atomic indices that are required to specify the constraint
    ClassDict = {"distance":([Distance], 2),
                 "angle":([Angle], 3),
                 "dihedral":([Dihedral], 4),
                 "x":([CartesianX], 1),
                 "y":([CartesianY], 1),
                 "z":([CartesianZ], 1),
                 "xy":([CartesianX, CartesianY], 1),
                 "xz":([CartesianX, CartesianZ], 1),
                 "yz":([CartesianY, CartesianZ], 1),
                 "xyz":([CartesianX, CartesianY, CartesianZ], 1),
                 "trans-x":([TranslationX], 1),
                 "trans-y":([TranslationY], 1),
                 "trans-z":([TranslationZ], 1),
                 "trans-xy":([TranslationX, TranslationY], 1),
                 "trans-xz":([TranslationX, TranslationZ], 1),
                 "trans-yz":([TranslationY, TranslationZ], 1),
                 "trans-xyz":([TranslationX, TranslationY, TranslationZ], 1),
                 "rotation":([RotationA, RotationB, RotationC], 1)
                 }
    AtomKeys = ["x", "y", "z", "xy", "yz", "xz", "xyz"]
    TransKeys = ["trans-x", "trans-y", "trans-z", "trans-xy", "trans-yz", "trans-xz", "trans-xyz"]
    objs = []
    vals = []
    coords = molecule.xyzs[0].flatten() / ang2bohr
    for line in constraints_string.split('\n'):
        line = line.split("#")[0].strip().lower()
        # This is a list-of-lists. The intention is to create a multidimensional grid
        # of constraint values if necessary.
        if len(line) == 0: continue
        print(line)
        if line.startswith("$"):
            mode = line.replace("$","")
        else:
            if mode is None:
                raise RuntimeError("Mode ($freeze, $set, $scan) must be set before specifying any constraints")
            s = line.split()
            key = s[0]
            if ''.join(sorted(key)) in AtomKeys:
                key = ''.join(sorted(key))
            elif ''.join(sorted(key.replace('trans-',''))) in AtomKeys:
                key = 'trans-'+''.join(sorted(key.replace('trans-','')))
            classes, n_atom = ClassDict[key]
            if mode == "freeze":
                ntok = n_atom
            elif mode == "set":
                if key == 'rotation':
                    ntok = n_atom + 4
                else:
                    ntok = n_atom + len(classes)
            elif mode == "scan":
                if key == 'rotation':
                    ntok = n_atom + 6
                else:
                    ntok = n_atom + 2*len(classes) + 1
            if len(s) != (ntok+1):
                raise RuntimeError("For this line:%s\nExpected %i tokens but got %i" % (line, ntok+1, len(s)))
            if key in AtomKeys or key in TransKeys:
                # Special code that works for atom position and translation constraints.
                if isint(s[1]):
                    atoms = [int(s[1])-1]
                elif s[1] in [k.lower() for k in Elements]:
                    atoms = [i for i in range(molecule.na) if molecule.elem[i].lower() == s[1]]
                else:
                    atoms = uncommadash(s[1])
                if any([i<0 for i in atoms]):
                    raise RuntimeError("Atom numbers must start from 1")
                if any([i>=molecule.na for i in atoms]):
                    raise RuntimeError("Constraints refer to higher atom indices than the number of atoms")
            if key in AtomKeys:
                # The x-coordinate of all the atoms in a group is a
                # list of constraints that is scanned in 1-D.
                for cls in classes:
                    objs.append([cls(a, w=1.0) for a in atoms])
                if mode == "freeze":
                    for cls in classes:
                        vals.append([[None for a in atoms]])
                elif mode == "set":
                    x1 = [float(i) * ang2bohr for i in s[2:2+len(classes)]]
                    for icls, cls in enumerate(classes):
                        vals.append([[x1[icls] for a in atoms]])
                elif mode == "scan":
                    # If we're scanning it, then we add the whole list of distances to the list-of-lists
                    x1 = [float(i) * ang2bohr for i in s[2:2+len(classes)]]
                    x2 = [float(i) * ang2bohr for i in s[2+len(classes):2+2*len(classes)]]
                    nstep = int(s[2+2*len(classes)])
                    valscan = OneDScan(x1, x2, nstep)
                    for icls, cls in enumerate(classes):
                        vals.append([[v[icls] for a in atoms] for v in valscan])
            elif key in TransKeys:
                # If there is more than one atom and the mode is "set" or "scan", then the
                # center of mass is constrained, so we pick the corresponding classes.
                if len(atoms) > 1:
                    objs.append([cls(atoms, w=np.ones(len(atoms))/len(atoms)) for cls in classes])
                else:
                    objs.append([cls(atoms[0], w=1.0) for cls in classes])
                if mode == "freeze":
                    # LPW 2016-02-10:
                    # trans-x, trans-y, trans-z is a GROUP of constraints
                    # Each group of constraints gets a [[None, None, None]] appended to vals
                    vals.append([[None for cls in classes]])
                elif mode == "set":
                    # Depending on how many coordinates are constrained, we read in the corresponding
                    # number of constraint values.
                    x1 = [float(i) * ang2bohr for i in s[2:2+len(classes)]]
                    # If there's just one constraint value then we append it to the value list-of-lists
                    vals.append([x1])
                elif mode == "scan":
                    # If we're scanning it, then we add the whole list of distances to the list-of-lists
                    x1 = [float(i) * ang2bohr for i in s[2:2+len(classes)]]
                    x2 = [float(i) * ang2bohr for i in s[2+len(classes):2+2*len(classes)]]
                    nstep = int(s[2+2*len(classes)])
                    vals.append(OneDScan(x1, x2, nstep))
            elif key in ["distance", "angle", "dihedral"]:
                if len(classes) != 1:
                    raise RuntimeError("Not OK!")
                atoms = [int(i)-1 for i in s[1:1+n_atom]]
                if key == "bond" and atoms[0] > atoms[1]:
                    atoms = atoms[::-1]
                if key == "angle" and atoms[0] > atoms[2]:
                    atoms = atoms[::-1]
                if key == "dihedral" and atoms[1] > atoms[2]:
                    atoms = atoms[::-1]
                if any([i<0 for i in atoms]):
                    raise RuntimeError("Atom numbers must start from 1")
                if any([i>=molecule.na for i in atoms]):
                    raise RuntimeError("Constraints refer to higher atom indices than the number of atoms")
                objs.append([classes[0](*atoms)])
                if mode == "freeze":
                    vals.append([[None]])
                elif mode in ["set", "scan"]:
                    if key == "distance": x1 = float(s[1+n_atom]) * ang2bohr
                    else: x1 = float(s[1+n_atom])*np.pi/180.0
                    if mode == "set":
                        vals.append([[x1]])
                    else:
                        if key == "distance": x2 = float(s[2+n_atom]) * ang2bohr
                        else: x2 = float(s[2+n_atom])*np.pi/180.0
                        nstep = int(s[3+n_atom])
                        vals.append([[i] for i in list(np.linspace(x1,x2,nstep))])
            elif key in ["rotation"]:
                # User can only specify ranges of atoms
                atoms = uncommadash(s[1])
                sel = coords.reshape(-1,3)[atoms,:]  * ang2bohr
                sel -= np.mean(sel, axis=0)
                rg = np.sqrt(np.mean(np.sum(sel**2, axis=1)))
                if mode == "freeze":
                    for cls in classes:
                        objs.append([cls(atoms, coords, {}, w=rg)])
                        vals.append([[None]])
                elif mode in ["set", "scan"]:
                    objs.append([cls(atoms, coords, {}, w=rg) for cls in classes])
                    # Get the axis
                    u = np.array([float(s[i]) for i in range(2, 5)])
                    u /= np.linalg.norm(u)
                    # Get the angle
                    theta1 = float(s[5]) * np.pi / 180
                    if np.abs(theta1) > np.pi * 0.9:
                        print("Large rotation: Your constraint may not work")
                    if mode == "set":
                        c = np.cos(theta1/2.0)
                        s = np.sin(theta1/2.0)
                        q = np.array([c, u[0]*s, u[1]*s, u[2]*s])
                        fac, _ = calc_fac_dfac(c)
                        v1 = fac*q[1]*rg
                        v2 = fac*q[2]*rg
                        v3 = fac*q[3]*rg
                        vals.append([[v1, v2, v3]])
                    elif mode == "scan":
                        theta2 = float(s[6]) * np.pi / 180
                        if np.abs(theta2) > np.pi * 0.9:
                            print("Large rotation: Your constraint may not work")
                        steps = int(s[7])
                        # To alleviate future confusion:
                        # There is one group of three constraints that we are going to scan over in one dimension.
                        # Here we create one group of constraint values.
                        # We will add triplets of constraint values to this group
                        vs = []
                        for theta in np.linspace(theta1, theta2, steps):
                            c = np.cos(theta/2.0)
                            s = np.sin(theta/2.0)
                            q = np.array([c, u[0]*s, u[1]*s, u[2]*s])
                            fac, _ = calc_fac_dfac(c)
                            v1 = fac*q[1]*rg
                            v2 = fac*q[2]*rg
                            v3 = fac*q[3]*rg
                            vs.append([v1, v2, v3])
                        vals.append(vs)
    if len(objs) != len(vals):
        raise RuntimeError("objs and vals should be the same length")
    valgrps = [list(itertools.chain(*i)) for i in list(itertools.product(*vals))]
    objs = list(itertools.chain(*objs))
    return objs, valgrps

def get_delta_prime_trm(v, X, G, H, IC, verbose=False):
    """
    Returns the Newton-Raphson step given a multiple of the diagonal
    added to the Hessian, the expected decrease in the energy, and
    the derivative of the step length w/r.t. v.

    Parameters
    ----------
    v : float
        Number that is added to the Hessian diagonal
    X : np.ndarray
        Flat array of Cartesian coordinates in atomic units
    G : np.ndarray
        Flat array containing internal gradient
    H : np.ndarray
        Square array containing internal Hessian
    IC : InternalCoordinates
        Object describing the internal coordinate system
    verbose : bool
        Print diagnostic messages

    Returns
    -------
    dy : np.ndarray
        The internal coordinate step
    expect : float
        Expected change of the objective function
    dy_prime : float
        Derivative of the internal coordinate step size w/r.t. v
    """
    if IC is not None:
        GC, HC = IC.augmentGH(X, G, H) if IC.haveConstraints() else (G, H)
    else:
        GC, HC = (G, H)
    HT = HC + v*np.eye(len(HC))
    # The constrained degrees of freedom should not have anything added to diagonal
    for i in range(len(G), len(GC)):
        HT[i, i] = 0.0
    if verbose:
        seig = sorted(np.linalg.eig(HT)[0])
        print("sorted(eig) : % .5e % .5e % .5e ... % .5e % .5e % .5e" % (seig[0], seig[1], seig[2], seig[-3], seig[-2], seig[-1]))
    try:
        Hi = invert_svd(np.matrix(HT))
    except:
        print ("\x1b[1;91mSVD Error - increasing v by 0.001 and trying again\x1b[0m")
        return get_delta_prime_trm(v+0.001, X, G, H, IC)
    dyc = flat(-1 * Hi * col(GC))
    dy = dyc[:len(G)]
    d_prime = flat(-1 * Hi * col(dyc))[:len(G)]
    dy_prime = np.dot(dy,d_prime)/np.linalg.norm(dy)
    sol = flat(0.5*row(dy)*np.matrix(H)*col(dy))[0] + np.dot(dy,G)
    return dy, sol, dy_prime

def get_delta_prime_rfo(alpha, X, G, H, IC, verbose=False):
    """
    Return the restricted-step rational functional optimization
    step, given a particular value of alpha. The step is given by:
    1) Solving the generalized eigenvalue problem
    [[0 G]  = lambda * [[1 0] * vec ,
     [G H]]             [0 S]]
       where the LHS matrix is called the augmented Hessian,
       and S is alpha times the identity (starting value 1.0).
    2) Dividing vec through by the 0th element, and keeping the rest
    This function also calculates the derivative of the norm of the step
    with respect to alpha, which allows trust_step() to rapidly find
    the RS-RFO step that satisfies a desired step length.

    Currently does not work with constraints, and gives equivalent performance
    to the trust radius method.

    Parameters
    ----------
    alpha : float
        Multiple of the identity in the S-matrix
    X : np.ndarray
        Flat array of Cartesian coordinates in atomic units
    G : np.ndarray
        Flat array containing internal gradient
    H : np.ndarray
        Square array containing internal Hessian
    IC : InternalCoordinates
        Object describing the internal coordinate system
    verbose : bool
        Print diagnostic messages

    Returns
    -------
    dy : np.ndarray
        The internal coordinate step
    expect : float
        Expected change of the objective function
    dy_prime : float
        Derivative of the internal coordinate step size w/r.t. v
    """
    try:
        import scipy
    except ImportError:
        raise ImportError("RFO optimization requires scipy package. If this becomes important in the future, scipy will become a required dependency.")
    if IC.haveConstraints():
        raise RuntimeError("Still need to implement RFO with constraints")
    S = alpha*np.matrix(np.eye(len(H)))
    # Augmented Hessian matrix
    AH = np.zeros((H.shape[0]+1, H.shape[1]+1), dtype=float)
    AH[1:, 1:] = H
    AH[0, 1:] = G
    AH[1:, 0] = G
    B = np.zeros_like(AH)
    B[0,0] = 1.0
    B[1:,1:] = S
    # Solve the generalized eigenvalue problem
    AHeig, AHvec = scipy.linalg.eigh(AH, b=B)
    lmin = AHeig[0]
    # print "AH eigenvalues: %.5e %.5e %.5e ... %.5e %.5e %.5e" % (AHeig[0],AHeig[1],AHeig[2],AHeig[-3],AHeig[-2],AHeig[-1])
    vmin = np.array(AHvec[:, 0]).flatten()
    dy = (vmin / vmin[0])[1:]
    nu = alpha*lmin
    # Now get eigenvectors of the Hessian
    Heig, Hvec = sorted_eigh(H, asc=True)
    Hvec = np.array(Hvec)
    dyprime2 = 0
    dy2 = 0
    for i in range(H.shape[0]):
        dyprime2 += np.dot(Hvec[:,i].T,G)**2/(Heig[i]-nu)**3
        dy2 += np.dot(Hvec[:,i].T,G)**2/(Heig[i]-nu)**2
    dyprime2 *= (2*lmin)/(1+alpha*np.dot(dy,dy))
    expect = lmin/2*(1+row(dy)*S*col(dy))[0]
    dyprime1 = dyprime2 / (2*np.sqrt(dy2))
    return dy, expect, dyprime1

def get_delta_prime(v, X, G, H, IC, rfo, verbose=False):
    """
    Return the internal coordinate step given a parameter "v".
    "v" refers to the multiple of the identity added to the Hessian
    in trust-radius Newton Raphson (TRM), and the multiple of the
    identity on the RHS matrix in rational function optimization (RFO).
    Note that reasonable default values are v = 0.0 in TRM and 1.0 in RFO.

    Parameters
    ----------
    v : float
        Number that is added to the Hessian diagonal
    X : np.ndarray
        Flat array of Cartesian coordinates in atomic units
    G : np.ndarray
        Flat array containing internal gradient
    H : np.ndarray
        Square array containing internal Hessian
    IC : InternalCoordinates
        Object describing the internal coordinate system
    rfo : bool
        If True, use rational functional optimization, otherwise use trust-radius method
    verbose : bool
        Print diagnostic messages

    Returns
    -------
    dy : np.ndarray
        The internal coordinate step
    expect : float
        Expected change of the objective function
    dy_prime : float
        Derivative of the internal coordinate step size w/r.t. v
    """
    if rfo:
        return get_delta_prime_rfo(v, X, G, H, IC, verbose)
    else:
        return get_delta_prime_trm(v, X, G, H, IC, verbose)

def trust_step(target, v0, X, G, H, IC, rfo, verbose=False):
    """
    Apply an iteration formula to find the trust radius step,
    given the target value of the trust radius.

    Parameters
    ----------
    target : float
        Target size of the trust radius step
    v0 : float
        Initial guess for Number that is added to the Hessian diagonal
    X : np.ndarray
        Flat array of Cartesian coordinates in atomic units
    G : np.ndarray
        Flat array containing internal gradient
    H : np.ndarray
        Square array containing internal Hessian
    IC : InternalCoordinates
        Object describing the internal coordinate system
    rfo : bool
        If True, use rational functional optimization, otherwise use trust-radius method
    verbose : bool
        Print diagnostic messages

    Returns
    -------
    dy : np.ndarray
        The internal coordinate step with the desired size
    sol : float
        Expected change of the objective function
    """
    dy, sol, dy_prime = get_delta_prime(v0, X, G, H, IC, rfo, verbose)
    ndy = np.linalg.norm(dy)
    if ndy < target:
        return dy, sol
    v = v0
    niter = 0
    ndy_last = 0
    # Store the minimum norm in case we give up
    m_ndy = ndy
    m_dy = dy.copy()
    m_sol = sol
    while True:
        v += (1-ndy/target)*(ndy/dy_prime)
        dy, sol, dy_prime, = get_delta_prime(v, X, G, H, IC, rfo, verbose)
        ndy = np.linalg.norm(dy)
        if verbose: print("v = %.5f dy -> target = %.5f -> %.5f" % (v, ndy, target))
        if np.abs((ndy-target)/target) < 0.001:
            return dy, sol
        # With Lagrange multipliers it may be impossible to go under a target step size
        elif niter > 10 and np.abs(ndy_last-ndy)/ndy < 0.001:
            return dy, sol
        niter += 1
        ndy_last = ndy
        if ndy < m_ndy:
            m_ndy = ndy
            m_dy = dy.copy()
            m_sol = sol
        # Break out of infinite oscillation loops
        if niter%100 == 99:
            print("trust_step hit niter = 100, randomizing")
            v += np.random.random() * niter / 100
        if niter%1000 == 999:
            print ("trust_step hit niter = 1000, giving up")
            return m_dy, m_sol

class Froot(object):
    """
    Object describing a function of the internal coordinate step
    length, which returns the Cartesian coordinate step length minus
    the trust radius.

    This is an object instead of a function mainly because we want the
    Brent root-finding method to read and write extra attributes of
    this function and not just its value, for example: Did we converge
    to a root? Under what conditions are we allowed to exit the algorithm?
    """
    def __init__(self, trust, v0, X, G, H, IC, params):
        self.counter = 0
        self.stores = {}
        self.trust = trust
        self.target = trust
        self.above_flag = False
        self.stored_arg = None
        self.stored_val = None
        self.brentFailed = False
        self.params = params
        self.v0 = v0
        self.X = X
        self.G = G
        self.H = H
        self.IC = IC

    def evaluate(self, trial):
        """
        This is a one-argument "function" that is called by brent_wiki which takes
        an internal coordinate step length as input, and returns the Cartesian coordinate
        step length (minus the target) as output.
        """
        v0 = self.v0
        X = self.X
        G = self.G
        H = self.H
        IC = self.IC
        trust = self.trust
        if trial == 0.0:
            self.from_above = False
            return -trust
        else:
            if trial in self.stores:
                cnorm = self.stores[trial]
                self.from_above = False
            else:
                dy, expect = trust_step(trial, v0, X, G, H, IC, self.params.rfo, self.params.verbose)
                cnorm = getCartesianNorm(X, dy, IC, self.params.enforce, self.params.verbose)
                # Early "convergence"; this signals whether we have found a valid step that is
                # above the current target, but below the original trust radius. This happens
                # when the original trust radius fails, and we reduce the target step-length
                # as a contingency
                self.from_above = (self.above_flag and not IC.bork and cnorm < trust)
                self.stores[trial] = cnorm
                self.counter += 1
            # Store the largest trial value with cnorm below the target
            if cnorm-self.target < 0:
                if self.stored_val is None or cnorm > self.stored_val:
                    self.stored_arg = trial
                    self.stored_val = cnorm
            if self.params.verbose: print("dy(i): %.4f dy(c) -> target: %.4f -> %.4f%s" % (trial, cnorm, self.target, " (done)" if self.from_above else ""))
            return cnorm-self.target

def recover(molecule, IC, X, gradx, X_hist, Gx_hist, params):
    """
    Recover from a failed optimization.

    Parameters
    ----------
    molecule : Molecule
        Molecule object for rebuilding internal coordinates
    IC : InternalCoordinates
        Object describing the current internal coordinate system
    X : np.ndarray
        Nx3 array of Cartesian coordinates in atomic units
    gradx : np.ndarray
        Nx3 array of Cartesian gradients in atomic units
    X_hist : list
        List of previous Cartesian coordinates
    Gx_hist : list
        List of previous Cartesian gradients
    params : OptParams
        Pass optimization parameters to Hessian rebuild

    Returns
    -------
    Y : np.ndarray
        New internal coordinates
    G : np.ndarray
        New internal gradients
    H : np.ndarray
        New internal Hessian
    """
    newmol = deepcopy(molecule)
    newmol.xyzs[0] = X.reshape(-1,3) * bohr2ang
    newmol.build_topology()
    IC1 = IC.__class__(newmol, connect=IC.connect, addcart=IC.addcart, build=False)
    if IC.haveConstraints(): IC1.getConstraints_from(IC)
    if IC1 != IC:
        print("\x1b[1;94mInternal coordinate system may have changed\x1b[0m")
        if IC.repr_diff(IC1) != "":
            print(IC.repr_diff(IC1))
    IC = IC1
    IC.resetRotations(X)
    if isinstance(IC, DelocalizedInternalCoordinates):
        IC.build_dlc(X)
    H0 = IC.guess_hessian(X)
    if params.reset:
        H = H0.copy()
    else:
        H = RebuildHessian(IC, H0, X_hist, Gx_hist, params)
    Y = IC.calculate(X)
    G = IC.calcGrad(X, gradx)
    return Y, G, H, IC

class OptParams(object):
    """
    Container for optimization parameters.
    The parameters used to be contained in the command-line "args",
    but this was dropped in order to call Optimize() from another script.
    """
    def __init__(self, **kwargs):
        self.enforce = kwargs.get('enforce', False)
        self.epsilon = kwargs.get('epsilon', 1e-5)
        self.check = kwargs.get('check', 0)
        self.verbose = kwargs.get('verbose', False)
        self.reset = kwargs.get('reset', False)
        self.rfo = kwargs.get('rfo', False)
        self.trust = kwargs.get('trust', 0.1)
        self.tmax = kwargs.get('tmax', 0.3)
        self.maxiter = kwargs.get('maxiter', 300)
        self.qccnv = kwargs.get('qccnv', False)
        self.molcnv = kwargs.get('molcnv', False)
        self.Convergence_energy = 1e-6
        self.Convergence_grms = 3e-4
        self.Convergence_gmax = 4.5e-4
        self.Convergence_drms = 1.2e-3
        self.Convergence_dmax = 1.8e-3
        self.molpro_convergence_gmax = 3e-4
        self.molpro_convergence_dmax = 1.2e-3

def Optimize(coords, molecule, IC, engine, dirname, params, xyzout=None, xyzout2=None):
    """
    Optimize the geometry of a molecule.

    Parameters
    ----------
    coords : np.ndarray
        Nx3 array of Cartesian coordinates in atomic units
    molecule : Molecule
        Molecule object
    IC : InternalCoordinates
        Object describing the internal coordinate system
    engine : Engine
        Object containing methods for calculating energy and gradient
    params : OptParams object
        Contains optimization parameters (really just a struct)
    xyzout : str, optional
        Output file name for writing the progress of the optimization.

    Returns
    -------
    progress: Molecule
        A molecule object for opt trajectory and energies
    """
    progress = deepcopy(molecule)
    progress2 = deepcopy(molecule)
    # Initial Hessian
    H0 = IC.guess_hessian(coords)
    H = H0.copy()
    # Cartesian coordinates
    X = coords.copy()
    # Initial energy and gradient
    E, gradx = engine.calc(coords, dirname)
    progress.qm_energies = [E]
    # Initial internal coordinates
    q0 = IC.calculate(coords)
    Gq = IC.calcGrad(X, gradx)
    # The optimization variables are the internal coordinates.
    Y = q0.copy()
    G = np.array(Gq).flatten()
    # Loop of optimization
    Iteration = 0
    CoordCounter = 0
    trust = params.trust
    thre_rj = 0.01
    # Print initial iteration
    gradxc = IC.calcGradProj(X, gradx) if IC.haveConstraints() else gradx.copy()
    atomgrad = np.sqrt(np.sum((gradxc.reshape(-1,3))**2, axis=1))
    rms_gradient = np.sqrt(np.mean(atomgrad**2))
    max_gradient = np.max(atomgrad)
    print("Step %4i :" % Iteration, end=' '),
    print("Gradient = %.3e/%.3e (rms/max) Energy = % .10f" % (rms_gradient, max_gradient, E))
    progress.xyzs = [coords.copy().reshape(-1, 3) * bohr2ang]
    progress.comms = ['Iteration %i Energy % .8f' % (Iteration, E)]
    # if IC.haveConstraints(): IC.printConstraints(X)
    # Threshold for "low quality step" which decreases trust radius.
    ThreLQ = 0.25
    # Threshold for "high quality step" which increases trust radius.
    ThreHQ = 0.75
    # Convergence criteria
    Convergence_energy = params.Convergence_energy
    Convergence_grms = params.Convergence_grms
    Convergence_gmax = params.Convergence_gmax
    Convergence_drms = params.Convergence_drms
    Convergence_dmax = params.Convergence_dmax
    # Approximate Molpro convergence criteria
    # Approximate b/c Molpro appears to evaluate criteria in normal coordinates instead of cartesian coordinates.
    molpro_convergence_gmax = params.molpro_convergence_gmax
    molpro_convergence_dmax = params.molpro_convergence_dmax
    X_hist = [X]
    Gx_hist = [gradx]
    trustprint = "="
    ForceRebuild = False
    while 1:
        if np.isnan(G).any():
            raise RuntimeError("Gradient contains nan - check output and temp-files for possible errors")
        if np.isnan(H).any():
            raise RuntimeError("Hessian contains nan - check output and temp-files for possible errors")
        Iteration += 1
        if (Iteration%5) == 0:
            engine.clearCalcs()
            IC.clearCache()
        # At the start of the loop, the function value, gradient and Hessian are known.
        Eig = sorted(np.linalg.eigh(H)[0])
        Emin = min(Eig).real
        if params.rfo:
            v0 = 1.0
        elif Emin < params.epsilon:
            v0 = params.epsilon-Emin
        else:
            v0 = 0.0
        if params.verbose: IC.Prims.printRotations()
        if len(Eig) >= 6:
            print("Hessian Eigenvalues: %.5e %.5e %.5e ... %.5e %.5e %.5e" % (Eig[0],Eig[1],Eig[2],Eig[-3],Eig[-2],Eig[-1]))
        else:
            print("Hessian Eigenvalues:", ' '.join("%.5e" % i for i in Eig))
        # Are we far from constraint satisfaction?
        farConstraints = IC.haveConstraints() and IC.getConstraintViolation(X) > 1e-1
        conSatisfied = not IC.haveConstraints() or IC.getConstraintViolation(X) < 1e-2
        ### OBTAIN AN OPTIMIZATION STEP ###
        # The trust radius is to be computed in Cartesian coordinates.
        # First take a full-size Newton Raphson step
        dy, expect, _ = get_delta_prime(v0, X, G, H, IC, params.rfo)
        # Internal coordinate step size
        inorm = np.linalg.norm(dy)
        # Cartesian coordinate step size
        cnorm = getCartesianNorm(X, dy, IC, params.enforce, params.verbose)
        if params.verbose: print("dy(i): %.4f dy(c) -> target: %.4f -> %.4f" % (inorm, cnorm, trust))
        # If the step is above the trust radius in Cartesian coordinates, then
        # do the following to reduce the step length:
        if cnorm > 1.1 * trust:
            # This is the function f(inorm) = cnorm-target that we find a root
            # for obtaining a step with the desired Cartesian step size.
            froot = Froot(trust, v0, X, G, H, IC, params)
            froot.stores[inorm] = cnorm
            # Find the internal coordinate norm that matches the desired
            # Cartesian coordinate norm
            iopt = brent_wiki(froot.evaluate, 0.0, inorm, trust, cvg=0.1, obj=froot, verbose=params.verbose)
            if froot.brentFailed and froot.stored_arg is not None:
                if params.verbose: print ("\x1b[93mUsing stored solution at %.3e\x1b[0m" % froot.stored_val)
                iopt = froot.stored_arg
            elif IC.bork:
                for i in range(3):
                    froot.target /= 2
                    if params.verbose: print ("\x1b[93mReducing target to %.3e\x1b[0m" % froot.target)
                    froot.above_flag = True
                    iopt = brent_wiki(froot.evaluate, 0.0, iopt, froot.target, cvg=0.1, verbose=params.verbose)
                    if not IC.bork: break
            LastForce = ForceRebuild
            ForceRebuild = False
            if IC.bork:
                print("\x1b[91mInverse iteration for Cartesians failed\x1b[0m")
                # This variable is added because IC.bork is unset later.
                ForceRebuild = True
            else:
                if params.verbose: print("\x1b[93mBrent algorithm requires %i evaluations\x1b[0m" % froot.counter)
            ##### Force a rebuild of the coordinate system
            if ForceRebuild:
                if LastForce:
                    print("\x1b[1;91mFailed twice in a row to rebuild the coordinate system\x1b[0m")
                    if IC.haveConstraints():
                        print("Cannot continue a constrained optimization; please implement constrained optimization in Cartesian coordinates")
                        sys.exit()
                    else:
                        print("\x1b[93mContinuing in Cartesian coordinates\x1b[0m")
                        IC = CartesianCoordinates(newmol)
                CoordCounter = 0
                Y, G, H, IC = recover(molecule, IC, X, gradx, X_hist, Gx_hist, params)
                print("\x1b[1;93mSkipping optimization step\x1b[0m")
                Iteration -= 1
                continue
            ##### End Rebuild
            # Finally, take an internal coordinate step of the desired length.
            dy, expect = trust_step(iopt, v0, X, G, H, IC, params.rfo, params.verbose)
            cnorm = getCartesianNorm(X, dy, IC, params.enforce, params.verbose)
        ### DONE OBTAINING THE STEP ###
        # Dot product of the gradient with the step direction
        Dot = -np.dot(dy/np.linalg.norm(dy), G/np.linalg.norm(G))
        # Whether the Cartesian norm comes close to the trust radius
        bump = cnorm > 0.8 * trust
        # Before updating any of our variables, copy current variables to "previous"
        Yprev = Y.copy()
        Xprev = X.copy()
        Gprev = G.copy()
        Eprev = E
        ### Update the Internal Coordinates ###
        Y += dy
        if IC.haveConstraints() and params.enforce:
            X = IC.newCartesian_withConstraint(X, dy, verbose=params.verbose)
        else:
            X = IC.newCartesian(X, dy, verbose=params.verbose)
        ### Calculate Energy and Gradient ###
        E, gradx = engine.calc(X, dirname    )
        ### Check Convergence ###
        # Add new Cartesian coordinates and gradients to history
        progress.xyzs.append(X.reshape(-1,3) * bohr2ang)
        progress.qm_energies.append(E)
        progress.comms.append('Iteration %i Energy % .8f' % (Iteration, E))
        if xyzout is not None:
            progress.write(xyzout)
        # Project out the degrees of freedom that are constrained
        gradxc = IC.calcGradProj(X, gradx) if IC.haveConstraints() else gradx.copy()
        atomgrad = np.sqrt(np.sum((gradxc.reshape(-1,3))**2, axis=1))
        rms_gradient = np.sqrt(np.mean(atomgrad**2))
        rms_displacement, max_displacement = calc_drms_dmax(X, Xprev)
        max_gradient = np.max(atomgrad)
        # The ratio of the actual energy change to the expected change
        Quality = (E-Eprev)/expect
        Converged_energy = np.abs(E-Eprev) < Convergence_energy
        Converged_grms = rms_gradient < Convergence_grms
        Converged_gmax = max_gradient < Convergence_gmax
        Converged_drms = rms_displacement < Convergence_drms
        Converged_dmax = max_displacement < Convergence_dmax
        BadStep = Quality < 0
        # Molpro defaults for convergence
        molpro_converged_gmax = max_gradient < molpro_convergence_gmax
        molpro_converged_dmax = max_displacement < molpro_convergence_dmax
        # Print status
        print("Step %4i :" % Iteration, end=' '),
        print("Displace = %s%.3e\x1b[0m/%s%.3e\x1b[0m (rms/max)" % ("\x1b[92m" if Converged_drms else "\x1b[0m", rms_displacement, "\x1b[92m" if Converged_dmax else "\x1b[0m", max_displacement), end=' '),
        print("Trust = %.3e (%s)" % (trust, trustprint), end=' '),
        print("Grad%s = %s%.3e\x1b[0m/%s%.3e\x1b[0m (rms/max)" % ("_T" if IC.haveConstraints() else "", "\x1b[92m" if Converged_grms else "\x1b[0m", rms_gradient, "\x1b[92m" if Converged_gmax else "\x1b[0m", max_gradient), end=' '),
        # print "Dy.G = %.3f" % Dot,
        print("E (change) = % .10f (%s%+.3e\x1b[0m) Quality = %s%.3f\x1b[0m" % (E, "\x1b[91m" if BadStep else ("\x1b[92m" if Converged_energy else "\x1b[0m"), E-Eprev, "\x1b[91m" if BadStep else "\x1b[0m", Quality))
        if IC is not None and IC.haveConstraints():
            IC.printConstraints(X, thre=1e-3)
        if isinstance(IC, PrimitiveInternalCoordinates):
            idx = np.argmax(np.abs(dy))
            iunit = np.zeros_like(dy)
            iunit[idx] = 1.0
            print("Along %s %.3f" % (IC.Internals[idx], np.dot(dy/np.linalg.norm(dy), iunit)))
        if Converged_energy and Converged_grms and Converged_drms and Converged_gmax and Converged_dmax and conSatisfied:
            print("Converged! =D")
            # _exec("touch energy.txt") #JS these two lines used to make a energy.txt file using the final energy
            with open("energy.txt","w") as f:
                print("% .10f" % E, file=f)
            progress2.xyzs = [X.reshape(-1,3) * bohr2ang] #JS these two lines used to make a opt.xyz file along with the if statement below.
            progress2.comms = ['Iteration %i Energy % .8f' % (Iteration, E)]
            if xyzout2 is not None:
                progress2.write(xyzout2) #This contains the last frame of the trajectory.
            break
        if Iteration > params.maxiter:
            print("Maximum iterations reached (%i); increase --maxiter for more" % params.maxiter)
            break
        if params.qccnv and Converged_grms and (Converged_drms or Converged_energy) and conSatisfied:
            print("Converged! (Q-Chem style criteria requires grms and either drms or energy)")
            # _exec("touch energy.txt") #JS these two lines used to make a energy.txt file using the final energy
            with open("energy.txt","w") as f:
                print("% .10f" % E, file=f)
            progress2.xyzs = [X.reshape(-1,3) * bohr2ang] #JS these two lines used to make a opt.xyz file along with the if statement below.
            progress2.comms = ['Iteration %i Energy % .8f' % (Iteration, E)]
            if xyzout2 is not None:
                progress2.write(xyzout2) #This contains the last frame of the trajectory.
            break
        if params.molcnv and molpro_converged_gmax and (molpro_converged_dmax or Converged_energy) and conSatisfied:
            print("Converged! (Molpro style criteria requires gmax and either dmax or energy) This is approximate since convergence checks are done in cartesian coordinates.")
            # _exec("touch energy.txt") #JS these two lines used to make a energy.txt file using the final energy
            with open("energy.txt","w") as f:
                print("% .10f" % E, file=f)
            progress2.xyzs = [X.reshape(-1,3) * 0.529177] #JS these two lines used to make a opt.xyz file along with the if statement below.
            progress2.comms = ['Iteration %i Energy % .8f' % (Iteration, E)]
            if xyzout2 is not None:
                progress2.write(xyzout2) #This contains the last frame of the trajectory.
            break

        ### Adjust Trust Radius and/or Reject Step ###
        # If the trust radius is under thre_rj then do not reject.
        # This code rejects steps / reduces trust radius only if we're close to satisfying constraints;
        # it improved performance in some cases but worsened for others.
        rejectOk = (trust > thre_rj and E > Eprev and (Quality < -10 or not farConstraints))
        # This statement was added to prevent
        # some occasionally observed infinite loops
        if farConstraints: rejectOk = False
        # rejectOk = (trust > thre_rj and E > Eprev)
        if Quality <= ThreLQ:
            # For bad steps, the trust radius is reduced
            if not farConstraints:
                trust = max(Convergence_drms, trust/2)
                trustprint = "\x1b[91m-\x1b[0m"
            else:
                trustprint = "="
        elif Quality >= ThreHQ: # and bump:
            if trust < params.tmax:
                # For good steps, the trust radius is increased
                trust = min(np.sqrt(2)*trust, params.tmax)
                trustprint = "\x1b[92m+\x1b[0m"
            else:
                trustprint = "="
        else:
            trustprint = "="
        if Quality < -1 and rejectOk:
            # Reject the step and take a smaller one from the previous iteration
            trust = max(Convergence_drms, min(trust, cnorm/2))
            trustprint = "\x1b[1;91mx\x1b[0m"
            Y = Yprev.copy()
            X = Xprev.copy()
            G = Gprev.copy()
            E = Eprev
            continue

        # Steps that are bad, but are very small (under thre_rj) are not rejected.
        # This is because some systems (e.g. formate) have discontinuities on the
        # potential surface that can cause an infinite loop
        if Quality < -1:
            if trust < thre_rj: print("\x1b[93mNot rejecting step - trust below %.3e\x1b[0m" % thre_rj)
            elif E < Eprev: print("\x1b[93mNot rejecting step - energy decreases\x1b[0m")
            elif farConstraints: print("\x1b[93mNot rejecting step - far from constraint satisfaction\x1b[0m")
        # Append steps to history (for rebuilding Hessian)
        X_hist.append(X)
        Gx_hist.append(gradx)
        ### Rebuild Coordinate System if Necessary ###
        # Check to see whether the coordinate system has changed
        check = False
        # Reinitialize certain variables (i.e. DLC and rotations)
        reinit = False
        if IC.largeRots():
            print("Large rotations - reinitializing coordinates")
            reinit = True
        if IC.bork:
            print("Failed inverse iteration - reinitializing coordinates")
            check = True
            reinit = True
        # Check the coordinate system every (N) steps
        if (CoordCounter == (params.check - 1)) or check:
            newmol = deepcopy(molecule)
            newmol.xyzs[0] = X.reshape(-1,3) * bohr2ang

            newmol.build_topology()
            IC1 = IC.__class__(newmol, build=False, connect=IC.connect, addcart=IC.addcart)
            if IC.haveConstraints(): IC1.getConstraints_from(IC)
            if IC1 != IC:
                print("\x1b[1;94mInternal coordinate system may have changed\x1b[0m")
                if IC.repr_diff(IC1) != "":
                    print(IC.repr_diff(IC1))
                reinit = True
                IC = IC1
            CoordCounter = 0
        else:
            CoordCounter += 1
        # Reinitialize the coordinates (may happen even if coordinate system does not change)
        UpdateHessian = True
        if reinit:
            IC.resetRotations(X)
            if isinstance(IC, DelocalizedInternalCoordinates):
                IC.build_dlc(X)
            H0 = IC.guess_hessian(coords)
            H = RebuildHessian(IC, H0, X_hist, Gx_hist, params)
            UpdateHessian = False
            Y = IC.calculate(X)
        Gq = IC.calcGrad(X, gradx)
        G = np.array(Gq).flatten()

        ### Update the Hessian ###
        if UpdateHessian:
            # BFGS Hessian update
            Dy   = col(Y - Yprev)
            Dg   = col(G - Gprev)
            # Catch some abnormal cases of extremely small changes.
            if np.linalg.norm(Dg) < 1e-6: continue
            if np.linalg.norm(Dy) < 1e-6: continue
            Mat1 = (Dg*Dg.T)/(Dg.T*Dy)[0,0]
            Mat2 = ((H*Dy)*(H*Dy).T)/(Dy.T*H*Dy)[0,0]
            Eig = np.linalg.eigh(H)[0]
            Eig.sort()
            ndy = np.array(Dy).flatten()/np.linalg.norm(np.array(Dy))
            ndg = np.array(Dg).flatten()/np.linalg.norm(np.array(Dg))
            nhdy = np.array(H*Dy).flatten()/np.linalg.norm(np.array(H*Dy))
            if params.verbose:
                print("Denoms: %.3e %.3e" % ((Dg.T*Dy)[0,0], (Dy.T*H*Dy)[0,0]), end=''),
                print("Dots: %.3e %.3e" % (np.dot(ndg, ndy), np.dot(ndy, nhdy)), end=''),
            H1 = H.copy()
            H += Mat1-Mat2
            Eig1 = np.linalg.eigh(H)[0]
            Eig1.sort()
            if params.verbose:
                print("Eig-ratios: %.5e ... %.5e" % (np.min(Eig1)/np.min(Eig), np.max(Eig1)/np.max(Eig)))
            if np.min(Eig1) <= params.epsilon and params.reset:
                print("Eigenvalues below %.4e (%.4e) - returning guess" % (params.epsilon, np.min(Eig1)))
                H = IC.guess_hessian(coords)
            # Then it's on to the next loop iteration!
    return progress

def CheckInternalGrad(coords, molecule, IC, engine, dirname, verbose=False):
    """ Check the internal coordinate gradient using finite difference. """
    # Initial energy and gradient
    E, gradx = engine.calc(coords, dirname)
    # Initial internal coordinates
    q0 = IC.calculate(coords)
    Gq = IC.calcGrad(coords, gradx)
    for i in range(len(q0)):
        dq = np.zeros_like(q0)
        dq[i] += 1e-4
        x1 = IC.newCartesian(coords, dq, verbose)
        EPlus, _ = engine.calc(x1, dirname)
        dq[i] -= 2e-4
        x1 = IC.newCartesian(coords, dq, verbose)
        EMinus, _ = engine.calc(x1, dirname)
        fdiff = (EPlus-EMinus)/2e-4
        print("%s : % .6e % .6e % .6e" % (IC.Internals[i], Gq[i], fdiff, Gq[i]-fdiff))

def CalcInternalHess(coords, molecule, IC, engine, dirname, verbose=False):
    """
    Calculate the internal coordinate Hessian using finite difference.
    Don't remember when was the last time I used it.
    """
    # Initial energy and gradient
    E, gradx = engine.calc(coords, dirname)
    # Initial internal coordinates
    q0 = IC.calculate(coords)
    for i in range(len(q0)):
        dq = np.zeros_like(q0)
        dq[i] += 1e-4
        x1 = IC.newCartesian(coords, dq, verbose)
        EPlus, _ = engine.calc(x1, dirname)
        dq[i] -= 2e-4
        x1 = IC.newCartesian(coords, dq, verbose)
        EMinus, _ = engine.calc(x1, dirname)
        fdiff = (EPlus+EMinus-2*E)/1e-6
        print("%s : % .6e" % (IC.Internals[i], fdiff))

def print_msg():
    print("""
    #==========================================================================#
    #| If this code has benefited your research, please support us by citing: |#
    #|                                                                        |#
    #| Wang, L.-P.; Song, C.C. (2016) "Geometry optimization made simple with |#
    #| translation and rotation coordinates", J. Chem, Phys. 144, 214108.     |#
    #| http://dx.doi.org/10.1063/1.4952956                                    |#
    #==========================================================================#
    """)

def WriteDisplacements(coords, M, IC, dirname, verbose):
    """
    Write coordinate files containing animations
    of displacements along the internal coordinates.

    Parameters
    ----------
    coords : np.ndarray
        Flat array of Cartesian coordinates in a.u.
    M : Molecule
        Molecule object allowing writing of files
    IC : InternalCoordinates
        The internal coordinate system
    dirname : str
        Directory name for files to be written
    verbose : bool
        Print diagnostic messages
    """
    for i in range(len(IC.Internals)):
        x = []
        for j in np.linspace(-0.3, 0.3, 7):
            if j != 0:
                dq = np.zeros(len(IC.Internals))
                dq[i] = j
                x1 = IC.newCartesian(coords, dq, verbose=verbose)
            else:
                x1 = coords.copy()
            displacement = np.sqrt(np.sum((((x1-coords) * bohr2ang).reshape(-1,3))**2, axis=1))
            rms_displacement = np.sqrt(np.mean(displacement**2))
            max_displacement = np.max(displacement)
            if j != 0:
                dx = (x1-coords)*np.abs(j)*2/max_displacement
            else:
                dx = 0.0
            x.append((coords+dx).reshape(-1,3) * bohr2ang)
            print(i, j, "Displacement (rms/max) = %.5f / %.5f" % (rms_displacement, max_displacement), "(Bork)" if IC.bork else "(Good)")
        M.xyzs = x
        M.write("%s/ic_%03i.xyz" % (dirname, i))

def get_molecule_engine(**kwargs):
    """
    Parameters
    ----------
    args : namespace
        Command line arguments from argparse
    Changed to

    Returns
    -------
    Molecule
        Molecule object containing necessary optimization info
    Engine
        Engine object containing methods for calculating energy and gradient
    """
    ## Read radii from the command line.
    # Ions should have radii of zero.
    arg_radii = kwargs.get('radii', ["Na","0.0","Cl","0.0","K","0.0"])
    # print(arg_radii)
    if (len(arg_radii) % 2) != 0:
        raise RuntimeError("Must have an even number of arguments for radii")
    nrad = int(len(arg_radii) / 2)
    radii = {}
    for i in range(nrad):
        radii[arg_radii[2*i].capitalize()] = float(arg_radii[2*i+1])

    ### Set up based on which quantum chemistry code we're using.
    qchem = kwargs.get('qchem', False)
    psi4 = kwargs.get('psi4', False)
    gmx = kwargs.get('gmx', False)
    molpro = kwargs.get('molpro', False)
<<<<<<< HEAD
    exe = kwargs.get('exe', None)
    exeargs = kwargs.get('exeargs', None)
=======
    qcengine = kwargs.get('qcengine', False)
    molproexe = kwargs.get('molproexe', None)
>>>>>>> 55e793b5
    pdb = kwargs.get('pdb', None)
    frag = kwargs.get('frag', False)
    inputf = kwargs.get('input')
    nt = kwargs.get('nt', None)

    if sum([qchem, psi4, gmx, molpro, qcengine]) > 1:
        raise RuntimeError("Do not specify more than one of --qchem, --psi4, --gmx, --molpro, --qcengine")
    if qchem:
        # The file from which we make the Molecule object
        if pdb is not None:
            # If we pass the PDB, then read both the PDB and the Q-Chem input file,
            # then copy the Q-Chem rem variables over to the PDB
            M = Molecule(pdb, radii=radii, fragment=frag)
            M1 = Molecule(inputf, radii=radii)
            for i in ['qctemplate', 'qcrems', 'elem', 'qm_ghost', 'charge', 'mult']:
                if i in M1: M[i] = M1[i]
        else:
            M = Molecule(inputf, radii=radii)
        engine = QChem(M)
        if nt is not None:
            engine.set_nt(nt)
    elif gmx:
        M = Molecule(inputf, radii=radii, fragment=frag)
        if pdb is not None:
            M = Molecule(pdb, radii=radii, fragment=frag)
        if 'boxes' in M.Data:
            del M.Data['boxes']
        engine = Gromacs(M)
        if nt is not None:
            raise RuntimeError("--nt not configured to work with --gmx yet")
    elif psi4:
        engine = Psi4()
        engine.load_psi4_input(inputf)
        M = engine.M
        if nt is not None:
            engine.set_nt(nt)
    elif molpro:
        engine = Molpro(inputf,exe,nt,exeargs)
        M = engine.M
<<<<<<< HEAD
=======
        if nt is not None:
            engine.set_nt(nt)
        if molproexe is not None:
            engine.set_molproexe(molproexe)
    elif qcengine:
        schema = kwargs.get('qcschema', False)
        if schema is False:
            raise RuntimeError("QCEngineAPI option requires a QCSchema")

        program = kwargs.get('qce_program', False)
        if program is False:
            raise RuntimeError("QCEngineAPI option requires a qce_program option")

        engine = QCEngineAPI(schema, program)
        M = engine.M
>>>>>>> 55e793b5
    else:
        set_tcenv()
        tcin = load_tcin(inputf)
        if pdb is not None:
            M = Molecule(pdb, radii=radii, fragment=frag)
        else:
            if not os.path.exists(tcin['coordinates']):
                raise RuntimeError("TeraChem coordinate file does not exist")
            M = Molecule(tcin['coordinates'], radii=radii, fragment=frag)
        M.charge = tcin['charge']
        M.mult = tcin.get('spinmult',1)
        if 'guess' in tcin:
            for f in tcin['guess'].split():
                if not os.path.exists(f):
                    raise RuntimeError("TeraChem input file specifies guess %s but it does not exist\nPlease include this file in the same folder as your input" % f)
        engine = TeraChem(M, tcin)
        if nt is not None:
            raise RuntimeError("--nt not configured to work with terachem yet")

    arg_coords = kwargs.get('coords', None)
    if arg_coords is not None:
        M1 = Molecule(arg_coords)
        M1 = M1[-1]
        M.xyzs = M1.xyzs

    return M, engine


def run_optimizer(**kwargs):

    params = OptParams(**kwargs)

    # Get the Molecule and engine objects needed for optimization
    M, engine = get_molecule_engine(**kwargs)

    # Get calculation prefix and temporary directory name
    arg_prefix = kwargs.get('prefix', None)
    inputf = kwargs.get('input')
    prefix = arg_prefix if arg_prefix is not None else os.path.splitext(inputf)[0]
    dirname = prefix+".tmp"
    if not os.path.exists(dirname):
        os.makedirs(dirname)
    else:
        print("%s exists ; make sure nothing else is writing to the folder" % dirname)
        # Remove existing scratch files in ./run.tmp/scr to avoid confusion
        for f in ['c0', 'ca0', 'cb0']:
            if os.path.exists(os.path.join(dirname, 'scr', f)):
                os.remove(os.path.join(dirname, 'scr', f))

    # QC-specific scratch folder
    qcdir = kwargs.get('qdir', None)
    qchem = kwargs.get('qchem', False)
    if qcdir is not None:
        if not qchem:
            raise RuntimeError("--qcdir only valid if --qchem is specified")
        if not os.path.exists(qcdir):
            raise RuntimeError("--qcdir points to a folder that doesn't exist")
        shutil.copytree(qcdir, os.path.join(dirname, "run.d"))
        engine.M.edit_qcrems({'scf_guess':'read'})
        engine.qcdir = True

    # Get initial coordinates in bohr
    coords = M.xyzs[0].flatten() * ang2bohr

    # Read in the constraints
    constraints = kwargs.get('constraints', None)
    if constraints is not None:
        Cons, CVals = ParseConstraints(M, open(constraints).read())
    else:
        Cons = None
        CVals = None

    #=========================================#
    #| Set up the internal coordinate system |#
    #=========================================#
    # First item in tuple: The class to be initialized
    # Second item in tuple: Whether to connect nonbonded fragments
    # Third item in tuple: Whether to throw in all Cartesians (no effect if second item is True)
    CoordSysDict = {'cart':(CartesianCoordinates, False, False),
                    'prim':(PrimitiveInternalCoordinates, True, False),
                    'dlc':(DelocalizedInternalCoordinates, True, False),
                    'hdlc':(DelocalizedInternalCoordinates, False, True),
                    'tric':(DelocalizedInternalCoordinates, False, False)}
    coordsys = kwargs.get('coordsys', 'tric')
    CoordClass, connect, addcart = CoordSysDict[coordsys.lower()]

    IC = CoordClass(M, build=True, connect=connect, addcart=addcart, constraints=Cons, cvals=CVals[0] if CVals is not None else None)

    # Auxiliary functions (will not do optimization)
    displace = kwargs.get('discplace', False)
    verbose = kwargs.get('verbose', False)
    if displace:
        WriteDisplacements(coords, M, IC, dirname, verbose)
        sys.exit()

    fdcheck = kwargs.get('fdcheck', False)
    if fdcheck:
        IC.Prims.checkFiniteDifference(coords)
        CheckInternalGrad(coords, M, IC.Prims, engine, dirname, verbose)
        sys.exit()

    # Print out information about the coordinate system
    if isinstance(IC, CartesianCoordinates):
        print("%i Cartesian coordinates being used" % (3*M.na))
    else:
        print("%i internal coordinates being used (instead of %i Cartesians)" % (len(IC.Internals), 3*M.na))
    print(IC)

    if Cons is None:
        # Run a standard geometry optimization
        if prefix == os.path.splitext(inputf)[0]:
            xyzout = prefix+"_optim.xyz"
            xyzout2="opt.xyz"
        else:
            xyzout = prefix+".xyz"
            xyzout2="opt.xyz"
        progress = Optimize(coords, M, IC, engine, dirname, params, xyzout,xyzout2)
    else:
        # Run a constrained geometry optimization
        if isinstance(IC, (CartesianCoordinates, PrimitiveInternalCoordinates)):
            raise RuntimeError("Constraints only work with delocalized internal coordinates")
        for ic, CVal in enumerate(CVals):
            if len(CVals) > 1:
                print("---=== Scan %i/%i : Constrained Optimization ===---" % (ic+1, len(CVals)))
            IC = CoordClass(M, build=True, connect=connect, addcart=addcart, constraints=Cons, cvals=CVal)
            IC.printConstraints(coords, thre=-1)

            if len(CVals) > 1:
                xyzout = prefix+"_scan-%03i.xyz" % ic
                xyzout2="opt.xyz"
            elif prefix == os.path.splitext(kwargs['input'])[0]:
                xyzout = prefix+"_optim.xyz"
                xyzout2="opt.xyz"
            else:
                xyzout = prefix+".xyz"
                xyzout2="opt.xyz"
            progress = Optimize(coords, M, IC, engine, dirname, params, xyzout,xyzout2)
            print
    print_msg()
    return progress

def main():
    """Read user's input"""

    parser = argparse.ArgumentParser()
    parser.add_argument('--coordsys', type=str, default='tric', help='Coordinate system: "cart" for Cartesian, "prim" for Primitive (a.k.a redundant), '
                        '"dlc" for Delocalized Internal Coordinates, "hdlc" for Hybrid Delocalized Internal Coordinates, "tric" for Translation-Rotation'
                        'Internal Coordinates (default).')
    parser.add_argument('--qchem', action='store_true', help='Run optimization in Q-Chem (pass Q-Chem input).')
    parser.add_argument('--psi4', action='store_true', help='Compute gradients in Psi4.')
    parser.add_argument('--gmx', action='store_true', help='Compute gradients in Gromacs (requires conf.gro, topol.top, shot.mdp).')
    parser.add_argument('--molpro', action='store_true', help='Compute gradients in Molpro.')
<<<<<<< HEAD
    parser.add_argument('--exe', type=str, default=None, help='Specify absolute path of the executable.')
    parser.add_argument('--exeargs', type=str, default=None, action='append', help='Specify arguments to be given to the executable.')
=======
    parser.add_argument('--molproexe', type=str, default=None, help='Specify absolute path of Molpro executable.')
    parser.add_argument('--molcnv', action='store_true', help='Use Molpro style convergence criteria instead of the default.')
>>>>>>> 55e793b5
    parser.add_argument('--prefix', type=str, default=None, help='Specify a prefix for output file and temporary directory.')
    parser.add_argument('--displace', action='store_true', help='Write out the displacements of the coordinates.')
    parser.add_argument('--fdcheck', action='store_true', help='Check internal coordinate gradients using finite difference..')
    parser.add_argument('--enforce', action='store_true', help='Enforce exact constraints (activated when constraints are almost satisfied)')
    parser.add_argument('--epsilon', type=float, default=1e-5, help='Small eigenvalue threshold.')
    parser.add_argument('--check', type=int, default=0, help='Check coordinates every N steps to see whether it has changed.')
    parser.add_argument('--verbose', action='store_true', help='Write out the displacements.')
    parser.add_argument('--reset', action='store_true', help='Reset Hessian when eigenvalues are under epsilon.')
    parser.add_argument('--rfo', action='store_true', help='Use rational function optimization (default is trust-radius Newton Raphson).')
    parser.add_argument('--trust', type=float, default=0.1, help='Starting trust radius.')
    parser.add_argument('--tmax', type=float, default=0.3, help='Maximum trust radius.')
    parser.add_argument('--maxiter', type=int, default=300, help='Maximum number of optimization steps.')
    parser.add_argument('--radii', type=str, nargs="+", default=["Na","0.0"], help='List of atomic radii for coordinate system.')
    parser.add_argument('--pdb', type=str, help='Provide a PDB file name with coordinates and resids to split the molecule.')
    parser.add_argument('--coords', type=str, help='Provide coordinates to override the TeraChem input file / PDB file. The LAST frame will be used.')
    parser.add_argument('--frag', action='store_true', help='Fragment the internal coordinate system by deleting bonds between residues.')
    parser.add_argument('--qcdir', type=str, help='Provide an initial qchem scratch folder (e.g. supplied initial guess).')
    parser.add_argument('--qccnv', action='store_true', help='Use Q-Chem style convergence criteria instead of the default.')
    parser.add_argument('--nt', type=int, help='Specify number of threads for running in parallel (for TeraChem this should be number of GPUs)')
    parser.add_argument('input', type=str, help='Input file for one of the supported engines.')
    parser.add_argument('constraints', type=str, nargs='?', help='Constraint input file (optional)')
    print('geometric-optimize called with the following command line:')
    print(' '.join(sys.argv))
    args = parser.parse_args(sys.argv[1:])
    # Run the optimizer.
    run_optimizer(**vars(args))

if __name__ == "__main__":
    main()<|MERGE_RESOLUTION|>--- conflicted
+++ resolved
@@ -1335,13 +1335,9 @@
     psi4 = kwargs.get('psi4', False)
     gmx = kwargs.get('gmx', False)
     molpro = kwargs.get('molpro', False)
-<<<<<<< HEAD
+    qcengine = kwargs.get('qcengine', False)
     exe = kwargs.get('exe', None)
     exeargs = kwargs.get('exeargs', None)
-=======
-    qcengine = kwargs.get('qcengine', False)
-    molproexe = kwargs.get('molproexe', None)
->>>>>>> 55e793b5
     pdb = kwargs.get('pdb', None)
     frag = kwargs.get('frag', False)
     inputf = kwargs.get('input')
@@ -1381,12 +1377,6 @@
     elif molpro:
         engine = Molpro(inputf,exe,nt,exeargs)
         M = engine.M
-<<<<<<< HEAD
-=======
-        if nt is not None:
-            engine.set_nt(nt)
-        if molproexe is not None:
-            engine.set_molproexe(molproexe)
     elif qcengine:
         schema = kwargs.get('qcschema', False)
         if schema is False:
@@ -1398,7 +1388,6 @@
 
         engine = QCEngineAPI(schema, program)
         M = engine.M
->>>>>>> 55e793b5
     else:
         set_tcenv()
         tcin = load_tcin(inputf)
@@ -1551,13 +1540,9 @@
     parser.add_argument('--psi4', action='store_true', help='Compute gradients in Psi4.')
     parser.add_argument('--gmx', action='store_true', help='Compute gradients in Gromacs (requires conf.gro, topol.top, shot.mdp).')
     parser.add_argument('--molpro', action='store_true', help='Compute gradients in Molpro.')
-<<<<<<< HEAD
     parser.add_argument('--exe', type=str, default=None, help='Specify absolute path of the executable.')
     parser.add_argument('--exeargs', type=str, default=None, action='append', help='Specify arguments to be given to the executable.')
-=======
-    parser.add_argument('--molproexe', type=str, default=None, help='Specify absolute path of Molpro executable.')
     parser.add_argument('--molcnv', action='store_true', help='Use Molpro style convergence criteria instead of the default.')
->>>>>>> 55e793b5
     parser.add_argument('--prefix', type=str, default=None, help='Specify a prefix for output file and temporary directory.')
     parser.add_argument('--displace', action='store_true', help='Write out the displacements of the coordinates.')
     parser.add_argument('--fdcheck', action='store_true', help='Check internal coordinate gradients using finite difference..')
