--- conflicted
+++ resolved
@@ -1301,13 +1301,8 @@
         Given Cartesian coordinates xyz, return the G-matrix
         given by G = BuBt where u is an arbitrary matrix (default to identity)
         """
-<<<<<<< HEAD
         Bmat = self.wilsonB(xyz)
         BuBt = np.dot(Bmat,Bmat.T)
-=======
-        Bmat = np.array(self.wilsonB(xyz))
-        BuBt = Bmat@Bmat.T
->>>>>>> a49a2157
         return BuBt
 
     def GInverse_SVD(self, xyz):
@@ -1330,13 +1325,8 @@
                 continue
             break
         # print "Build G: %.3f SVD: %.3f" % (time_G, time_svd),
-<<<<<<< HEAD
         V = VT.T
         UT = U.T
-=======
-        V = np.array(VT).T
-        UT = np.array(U).T
->>>>>>> a49a2157
         Sinv = np.zeros_like(S)
         LargeVals = 0
         for ival, value in enumerate(S):
@@ -1345,15 +1335,9 @@
                 LargeVals += 1
                 Sinv[ival] = 1/value
         # print "%i atoms; %i/%i singular values are > 1e-6" % (xyz.shape[0], LargeVals, len(S))
-<<<<<<< HEAD
         Sinv = np.diag(Sinv)
         Inv = multi_dot([V, Sinv, UT])
         return Inv
-=======
-        Sinv = np.array(np.diag(Sinv))
-        Inv = V@Sinv@UT
-        return V@Sinv@UT
->>>>>>> a49a2157
 
     def GInverse_EIG(self, xyz):
         xyz = xyz.reshape(-1,3)
@@ -1404,14 +1388,9 @@
         Ginv = self.GInverse(xyz)
         Bmat = self.wilsonB(xyz)
         # Internal coordinate gradient
-<<<<<<< HEAD
         # Gq = np.matrix(Ginv)*np.matrix(Bmat)*np.matrix(gradx).T
         Gq = multi_dot([Ginv, Bmat, gradx.T])
         return Gq.flatten()
-=======
-        Gq = np.array(Ginv)@np.array(Bmat)@np.array(gradx).T
-        return np.array(Gq).flatten()
->>>>>>> a49a2157
 
     def readCache(self, xyz, dQ):
         if not hasattr(self, 'stored_xyz'):
@@ -1461,17 +1440,10 @@
         fail_counter = 0
         while True:
             microiter += 1
-<<<<<<< HEAD
             Bmat = self.wilsonB(xyz1)
             Ginv = self.GInverse(xyz1)
             # Get new Cartesian coordinates
             dxyz = damp*multi_dot([Bmat.T,Ginv,dQ1.T])
-=======
-            Bmat = np.array(self.wilsonB(xyz1))
-            Ginv = self.GInverse(xyz1)
-            # Get new Cartesian coordinates
-            dxyz = damp*Bmat.T@Ginv @ np.array(dQ1).T
->>>>>>> a49a2157
             xyz2 = xyz1 + np.array(dxyz).flatten()
             if microiter == 1:
                 xyzsave = xyz2.copy()
@@ -2164,11 +2136,7 @@
                 Hdiag.append(0.05)
             else:
                 raise RuntimeError('Failed to build guess Hessian matrix. Make sure all IC types are supported')
-<<<<<<< HEAD
         return np.diag(Hdiag)
-=======
-        return np.array(np.diag(Hdiag))
->>>>>>> a49a2157
 
     
 class DelocalizedInternalCoordinates(InternalCoordinates):
@@ -2355,7 +2323,6 @@
         Ginv = self.GInverse(xyz)
         Bmat = self.wilsonB(xyz)
         # Internal coordinate gradient
-<<<<<<< HEAD
         # Gq = np.matrix(Ginv)*np.matrix(Bmat)*np.matrix(gradx).T
         Gq = multi_dot([Ginv, Bmat, gradx.T])
         Gqc = np.array(Gq).flatten()
@@ -2364,14 +2331,6 @@
             Gqc[i] = 0.0
         # Gxc = np.array(np.matrix(Bmat.T)*np.matrix(Gqc).T).flatten()
         Gxc = multi_dot([Bmat.T, Gqc.T]).flatten()
-=======
-        Gq = np.array(Ginv)@np.array(Bmat)@np.array(gradx).T
-        Gqc = Gq.flatten()
-        # Remove the directions that are along the DLCs that we are constraining
-        for i in self.cDLC:
-            Gqc[i] = 0.0
-        Gxc = np.array(np.array(Bmat.T)@np.array(Gqc).T).flatten()
->>>>>>> a49a2157
         return Gxc
     
     def build_dlc(self, xyz):
@@ -2436,11 +2395,7 @@
                 cVec = np.array(cVec)
                 cVec /= np.linalg.norm(cVec)
                 # This is a "new DLC" that corresponds to the primitive that we are constraining
-<<<<<<< HEAD
                 cProj = np.dot(self.Vecs,cVec.T)
-=======
-                cProj = self.Vecs@np.array(cVec.T)
->>>>>>> a49a2157
                 cProj /= np.linalg.norm(cProj)
                 V.append(np.array(cProj).flatten())
                 # print c, cProj[iPrim]
@@ -2496,11 +2451,7 @@
             cVec = np.array(cVec)
             cVec /= np.linalg.norm(cVec)
             # This is a "new DLC" that corresponds to the primitive that we are constraining
-<<<<<<< HEAD
             cProj = np.dot(self.Vecs,cVec.T)
-=======
-            cProj = self.Vecs@np.array(cVec.T)
->>>>>>> a49a2157
             cProj /= np.linalg.norm(cProj)
             V.append(np.array(cProj).flatten())
         # V contains the constraint vectors on the left, and the original DLCs on the right
@@ -2547,22 +2498,14 @@
         xyz : np.ndarray
             Flat array containing Cartesian coordinates in atomic units
         """
-<<<<<<< HEAD
         Bmat = self.wilsonB(xyz)
-=======
-        Bmat = np.array(self.wilsonB(xyz))
->>>>>>> a49a2157
         Ginv = self.GInverse(xyz, None)
         eps = 1e-6
         dxdq = np.zeros(len(self.Internals))
         for i in range(len(self.Internals)):
             dQ = np.zeros(len(self.Internals), dtype=float)
             dQ[i] = eps
-<<<<<<< HEAD
             dxyz = multi_dot([Bmat.T, Ginv , dQ.T])
-=======
-            dxyz = Bmat.T@Ginv @ np.array(dQ).T
->>>>>>> a49a2157
             rmsd = np.sqrt(np.mean(np.sum(np.array(dxyz).reshape(-1,3)**2, axis=1)))
             dxdq[i] = rmsd/eps
         dxdq /= np.max(dxdq)
@@ -2582,21 +2525,13 @@
     def calcDiff(self, coord1, coord2):
         """ Calculate difference in internal coordinates, accounting for changes in 2*pi of angles. """
         PMDiff = self.Prims.calcDiff(coord1, coord2)
-<<<<<<< HEAD
         Answer = np.dot(PMDiff, self.Vecs)
-=======
-        Answer = np.array(PMDiff)@self.Vecs
->>>>>>> a49a2157
         return np.array(Answer).flatten()
 
     def calculate(self, coords):
         """ Calculate the DLCs given the Cartesian coordinates. """
         PrimVals = self.Prims.calculate(coords)
-<<<<<<< HEAD
         Answer = np.dot(PrimVals, self.Vecs)
-=======
-        Answer = np.array(PrimVals)@self.Vecs
->>>>>>> a49a2157
         # To obtain the primitive coordinates from the delocalized internal coordinates,
         # simply multiply self.Vecs*Answer.T where Answer.T is the column vector of delocalized
         # internal coordinates. That means the "c's" in Equation 23 of Schlegel's review paper
@@ -2629,13 +2564,8 @@
     def guess_hessian(self, coords):
         """ Build the guess Hessian, consisting of a diagonal matrix 
         in the primitive space and changed to the basis of DLCs. """
-<<<<<<< HEAD
         Hprim = self.Prims.guess_hessian(coords)
         return multi_dot([self.Vecs.T,Hprim,self.Vecs])
-=======
-        Hprim = np.array(self.Prims.guess_hessian(coords))
-        return np.array(self.Vecs.T@Hprim@self.Vecs)
->>>>>>> a49a2157
 
     def resetRotations(self, xyz):
         """ Reset the reference geometries for calculating the orientational variables. """
